--- conflicted
+++ resolved
@@ -72,7 +72,6 @@
 # UI_tower, UI_reactor, UI_centrifuge, UI_grinder, UI_solidWasher, UI_vacuum, ]
 
 equipments = [ui.UI_equipment.Equipment.__class__ for ui in UI_equipments]
-<<<<<<< HEAD
 
 __all__ = [equip.__name__ for equip in equipments]
 __all__.sort()
@@ -92,26 +91,6 @@
 from equipment.spreadsheet import Spreadsheet
 from equipment.reactor import Reactor
 
-=======
-
-
-from equipment.flux import Divider, Mixer, Valve
-from equipment.pump import Pump
-from equipment.compressor import Compressor, Turbine
-from equipment.pipe import Pipe
-from equipment.distillation import Flash, ColumnFUG
-from equipment.heatExchanger import (Heat_Exchanger, Shell_Tube, Hairpin,
-                                     Fired_Heater)
-from equipment.gas_solid import (Ciclon, GravityChamber, Baghouse,
-                                 ElectricPrecipitator)
-from equipment.gas_solid_liquid import Dryer, Scrubber
-from equipment.spreadsheet import Spreadsheet
-from equipment.reactor import Reactor
-
-__all__ = [equip.__name__ for equip in equipments]
-__all__.sort()
->>>>>>> 681fb0c2
-
 # To get a list of equipment available to add to lib/firstrun.py file:
 # equipos=[equipment.__name__ for equipment in equipments]
 # print equipos